--- conflicted
+++ resolved
@@ -8,19 +8,16 @@
   "bin": {
     "lattice": "dist/core/cli/index.js"
   },
-<<<<<<< HEAD
   "files": [
     "dist",
     "README.md",
     "LICENSE"
   ],
-=======
   "license": "MIT",
   "repository": "github:Adam-shafey/lattice",
   "author": "Adam Elshafei <abdoshafey1@gmail.com>",
   "homepage": "https://github.com/Adam-shafey/Lattice#readme",
   "bugs": "https://github.com/yourorg/lattice/issues",
->>>>>>> 60614b2c
   "scripts": {
     "swagger:gen": "ts-node src/scripts/swagger.ts",
     "build": "npm run swagger:gen && tsc -p tsconfig.json",
