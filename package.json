--- conflicted
+++ resolved
@@ -36,11 +36,8 @@
     "fastify": "^5.5.0",
     "jsonwebtoken": "^9.0.2",
     "minimist": "^1.2.8",
-<<<<<<< HEAD
     "pino": "^9.9.0",
-=======
     "resend": "^6.0.1",
->>>>>>> cb3b28cd
     "swagger-autogen": "^2.23.7",
     "zod": "^3.23.8"
   },
