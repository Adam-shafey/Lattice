--- conflicted
+++ resolved
@@ -1,12 +1,7 @@
 import fastify, { FastifyInstance, FastifyReply, FastifyRequest } from 'fastify';
-<<<<<<< HEAD
+import fastifyCors from '@fastify/cors';
 import swagger from '@fastify/swagger';
 import swaggerUi from '@fastify/swagger-ui';
-=======
-import fastifyCors from '@fastify/cors';
-import fastifySwagger from '@fastify/swagger';
-import fastifySwaggerUi from '@fastify/swagger-ui';
->>>>>>> 2c1fbf32
 import type { CoreSaaSApp, HttpAdapter, RouteDefinition } from '../../../index';
 import { extractRequestContext } from '../utils/extract-request-context';
 import swaggerDocument from '../../../swagger-output.json';
@@ -17,12 +12,6 @@
 
 /**
  * Creates a Fastify HTTP adapter for the CoreSaaS application
- * 
- * This adapter wraps Fastify functionality to provide a consistent
- * interface for route registration and server management.
- * 
- * @param app - The CoreSaaS application instance
- * @returns FastifyHttpAdapter instance
  */
 export function createFastifyAdapter(app: CoreSaaSApp): FastifyHttpAdapter {
   const instance: FastifyInstance = fastify({
@@ -30,14 +19,7 @@
     trustProxy: true
   });
 
-<<<<<<< HEAD
-  instance.register(swagger, {
-    mode: 'static',
-    specification: { document: swaggerDocument }
-  });
-  instance.register(swaggerUi, { routePrefix: '/docs' });
-=======
-  // Register CORS plugin to allow requests from frontend development server
+  // CORS (from main)
   instance.register(fastifyCors, {
     origin: [
       'http://localhost:5173', // Vite dev server
@@ -45,75 +27,29 @@
       'http://127.0.0.1:5173',
       'http://127.0.0.1:3000'
     ],
-    credentials: true, // Allow cookies/credentials
+    credentials: true,
     methods: ['GET', 'POST', 'PUT', 'DELETE', 'PATCH', 'OPTIONS'],
     allowedHeaders: ['Content-Type', 'Authorization', 'X-Requested-With']
   });
 
-  // Register Swagger for API documentation
-  instance.register(fastifySwagger, {
-    swagger: {
-      info: {
-        title: 'Lattice Access Control API',
-        description: 'API documentation for Lattice Access Control System',
-        version: '1.0.0',
-        contact: {
-          name: 'Lattice Team',
-          email: 'support@lattice.dev'
-        }
-      },
-      host: 'localhost:3000',
-      schemes: ['http', 'https'],
-      consumes: ['application/json'],
-      produces: ['application/json'],
-      securityDefinitions: {
-        Bearer: {
-          type: 'apiKey',
-          name: 'Authorization',
-          in: 'header',
-          description: 'Bearer token for authentication'
-        }
-      },
-      security: [
-        {
-          Bearer: []
-        }
-      ],
-      tags: [
-        { name: 'auth', description: 'Authentication endpoints' },
-        { name: 'users', description: 'User management endpoints' },
-        { name: 'roles', description: 'Role management endpoints' },
-        { name: 'permissions', description: 'Permission management endpoints' },
-        { name: 'contexts', description: 'Context management endpoints' }
-      ]
-    }
+  // Swagger using static document (from codex), with UI config (from main)
+  instance.register(swagger, {
+    mode: 'static',
+    specification: { document: swaggerDocument }
   });
 
-  // Register Swagger UI
-  instance.register(fastifySwaggerUi, {
+  instance.register(swaggerUi, {
     routePrefix: '/docs',
     uiConfig: {
       docExpansion: 'list',
       deepLinking: true
     },
-    uiHooks: {
-      onRequest: function (request, reply, next) {
-        next();
-      },
-      preHandler: function (request, reply, next) {
-        next();
-      }
-    },
     staticCSP: true,
     transformStaticCSP: (header) => header
   });
->>>>>>> 2c1fbf32
 
   /**
    * Wraps a route handler to work with Fastify
-   * 
-   * Extracts user and context information from the request and
-   * passes it to the handler in a standardized format.
    */
   function wrapHandler(handler: RouteDefinition['handler']) {
     return async function (request: FastifyRequest, reply: FastifyReply) {
@@ -128,36 +64,27 @@
           query: query as Record<string, string | string[]>,
           req: request,
         });
-        
-        // Send the response
+
         if (!reply.sent) {
           reply.send(result);
         }
       } catch (error) {
-        // Handle errors gracefully
         console.error('Fastify handler error:', error);
-        
-        // Check if response was already sent
-        if (reply.sent) {
-          return;
-        }
-        
-        // Check for custom error with status code
+
+        if (reply.sent) return;
+
         if (error && typeof error === 'object' && 'statusCode' in error) {
           const statusCode = (error as any).statusCode;
-          const response: any = { 
+          const response: any = {
             error: 'Invalid input',
             message: error instanceof Error ? error.message : 'Unknown error'
           };
-          
-          // Add issues if present
           if ('issues' in error) {
             response.issues = (error as any).issues;
           }
-          
           reply.status(statusCode).send(response);
         } else {
-          reply.status(500).send({ 
+          reply.status(500).send({
             error: 'Internal server error',
             message: error instanceof Error ? error.message : 'Unknown error'
           });
@@ -168,71 +95,31 @@
 
   /**
    * Wraps a pre-handler function to work with Fastify middleware
-   * 
-   * Normalizes middleware signatures to be Fastify-compatible.
    */
   function wrapPreHandler(pre: unknown) {
     return function (request: FastifyRequest, reply: FastifyReply, done: (err?: any) => void) {
       try {
-        // Create a next function that the middleware can call
-        const next = (err?: any) => {
-          if (err) {
-            // If there's an error, pass it to done
-            done(err);
-          } else {
-            // If no error, continue
-            done();
-          }
-        };
-        
+        const next = (err?: any) => (err ? done(err) : done());
         const maybePromise = (pre as any)(request, reply, next);
-        
+
         if (maybePromise && typeof (maybePromise as Promise<unknown>).then === 'function') {
-          // Handle async middleware
           (maybePromise as Promise<unknown>)
             .then(() => {
-              // Check if reply was sent by middleware
-              if (reply.sent) {
-                // Middleware already sent a response, don't call done
-                return;
-              }
-              // No response sent, continue
-              done();
+              if (!reply.sent) done();
             })
             .catch((err) => {
-              // Check if reply was sent by middleware
-              if (reply.sent) {
-                // Middleware already sent a response, don't call done
-                return;
-              }
-              // No response sent, pass error to done
-              done(err);
+              if (!reply.sent) done(err);
             });
         } else {
-          // Check if reply was sent by middleware
-          if (reply.sent) {
-            // Middleware already sent a response, don't call done
-            return;
-          }
-          // No response sent, continue
-          done();
+          if (!reply.sent) done();
         }
       } catch (err) {
-        // Check if reply was sent by middleware
-        if (reply.sent) {
-          // Middleware already sent a response, don't call done
-          return;
-        }
-        // No response sent, pass error to done
-        done(err);
+        if (!reply.sent) done(err);
       }
     };
   }
 
   const adapter: FastifyHttpAdapter = {
-    /**
-     * Adds a route to the Fastify application
-     */
     addRoute(route: RouteDefinition) {
       const preHandlers = Array.isArray(route.preHandler)
         ? route.preHandler
@@ -248,21 +135,14 @@
       });
     },
 
-    /**
-     * Starts the Fastify server
-     */
     async listen(port: number, host?: string) {
       await instance.listen({ port, host });
     },
 
-    /**
-     * Returns the underlying Fastify instance
-     */
     getUnderlying() {
       return instance;
     },
   };
 
   return adapter;
-}
-
+}