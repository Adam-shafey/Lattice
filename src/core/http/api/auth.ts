import { CoreSaaSApp } from '../../../index';
import { createJwtUtil } from '../../auth/jwt';
import { randomUUID } from 'crypto';
import { z } from 'zod';
import { db } from '../../db/db-client';
import { logger } from '../../logger';

function getJwt(app: CoreSaaSApp) {
  const secret = app.jwtConfig?.secret || process.env.JWT_SECRET || 'dev-secret';
  const accessTTL = app.jwtConfig?.accessTTL || '15m';
  const refreshTTL = app.jwtConfig?.refreshTTL || '7d';
  return createJwtUtil({ secret, accessTTL, refreshTTL });
}

export function requireAuthMiddleware(app: CoreSaaSApp) {
  return async function (req: any, res: any, next?: (err?: any) => void) {
    logger.log('🔑 [REQUIRE_AUTH] ===== REQUIRE AUTH MIDDLEWARE CALLED =====');
    logger.log('🔑 [REQUIRE_AUTH] Request headers:', req?.headers);
    
    try {
      const auth = req?.headers?.authorization as string | undefined;
      logger.log('🔑 [REQUIRE_AUTH] Authorization header:', auth);
      
      if (!auth || !auth.startsWith('Bearer ')) {
        logger.log('🔑 [REQUIRE_AUTH] ❌ No Bearer token found');
        const err = { statusCode: 401, message: 'Unauthorized' };
        if (res?.sent) return;
        if (res?.status) return res.status(401).send(err);
        if (res?.code) return res.code(401).send(err);
        if (next) return next(err);
        return;
      }
      
      const token = auth.substring('Bearer '.length);
      logger.log('🔑 [REQUIRE_AUTH] Token extracted:', token.substring(0, 20) + '...');
      
      const jwt = getJwt(app);
<<<<<<< HEAD
      const payload = await jwt.verify(token);
=======
      const payload = await jwt.verify(token) as any;
      logger.log('🔑 [REQUIRE_AUTH] JWT payload:', payload);
      
>>>>>>> 39cc27c2
      (req as any).user = { id: payload.sub };
      logger.log('🔑 [REQUIRE_AUTH] ✅ Set req.user to:', req.user);
      
      if (next) return next();
    } catch (e) {
      logger.error('🔑 [REQUIRE_AUTH] ❌ Error during auth:', e);
      const err = { statusCode: 401, message: 'Unauthorized' };
      if (res?.sent) return;
      if (res?.status) return res.status(401).send(err);
      if (res?.code) return res.code(401).send(err);
      if (next) return next(err);
      return; // Don't continue to handler
    }
  };
}

export function createAuthRoutes(app: CoreSaaSApp, prefix: string = '') {
  const jwt = getJwt(app);

  const p = prefix;

  app.route({
    method: 'POST',
    path: `${p}/auth/login`,
    handler: async ({ body }) => {
      const schema = z.object({
        email: z.string().email(),
        // Require passwords to be at least 8 characters
        password: z.string().min(8)
      });
      
      try {
        const parsed = schema.safeParse(body);
        if (!parsed.success) return { error: 'Invalid input', issues: parsed.error.issues };
        
        const { email, password } = parsed.data;
        
        // Get user by email
        const user = await app.userService.getUserByEmail(email);
        if (!user) return { error: 'Invalid credentials' };
        
        // Verify password
        const isValid = await app.userService.verifyPassword(user.id, password);
        if (!isValid) return { error: 'Invalid credentials' };
        
        // Generate tokens
        const access = jwt.signAccess({ sub: user.id });
        const refresh = jwt.signRefresh({ sub: user.id });
        
        return { accessToken: access, refreshToken: refresh };
      } catch (error: any) {
        return { error: error.message || 'Login failed' };
      }
    },
  });

  app.route({
    method: 'POST',
    path: `${p}/auth/refresh`,
    handler: async ({ body }) => {
      const schema = z.object({ 
        refreshToken: z.string().min(1) 
      });
      
      try {
        const parsed = schema.safeParse(body);
        if (!parsed.success) return { error: 'Invalid input', issues: parsed.error.issues };
        
        const { refreshToken } = parsed.data;
        const payload = jwt.verifyWithoutRevocationCheck(refreshToken);
        const userId = payload.sub;
        const jti = payload.jti;
        
        if (!userId) return { error: 'Invalid token' };
        
        // Verify user exists
        const user = await app.userService.getUserById(userId);
        if (!user) return { error: 'Invalid token' };
        
        // Revoke old refresh token if JTI present
        if (jti) {
          await db.revokedToken.upsert({
            where: { jti },
            update: {},
            create: { jti, userId }
          });
        }
        
        // Generate new tokens
        const access = jwt.signAccess({ sub: user.id });
        const newRefresh = jwt.signRefresh({ sub: user.id });
        
        return { accessToken: access, refreshToken: newRefresh };
      } catch (error: any) {
        return { error: error.message || 'Token refresh failed' };
      }
    },
  });

  // Explicit revocation endpoint
  app.route({
    method: 'POST',
    path: `${p}/auth/revoke`,
    handler: async ({ body }) => {
      const schema = z.object({ 
        token: z.string().min(1) 
      });
      
      try {
        const parsed = schema.safeParse(body);
        if (!parsed.success) return { error: 'Invalid input', issues: parsed.error.issues };
        
        const { token } = parsed.data;
        const payload = jwt.verifyWithoutRevocationCheck(token);
        const jti = payload.jti;
        
        if (!jti) return { ok: true };
        
        // Revoke token
        const revokedToken = await db.revokedToken.upsert({ 
          where: { jti }, 
          update: {}, 
          create: { jti, userId: payload?.sub ?? null } 
        });
        
        return { ok: true };
      } catch (error: any) {
        return { error: error.message || 'Token revocation failed' };
      }
    },
  });

  // Password change (requires auth)
  app.route({
    method: 'POST',
    path: `${p}/auth/password/change`,
    preHandler: requireAuthMiddleware(app),
    handler: async ({ body, user }) => {
      const schema = z.object({ 
        oldPassword: z.string().min(6), 
        newPassword: z.string().min(6) 
      });
      
      try {
        const parsed = schema.safeParse(body);
        if (!parsed.success) return { error: 'Invalid input', issues: parsed.error.issues };
        
        const { oldPassword, newPassword } = parsed.data;
        
        if (!user) {
          return { error: 'Unauthorized' };
        }
        
        await app.userService.changePassword(user.id, oldPassword, newPassword, {
          actorId: user.id
        });
        
        return { ok: true };
      } catch (error: any) {
        return { error: error.message || 'Password change failed' };
      }
    },
  });

  // Password reset request (by email)
  app.route({
    method: 'POST',
    path: `${p}/auth/password/reset/request`,
    handler: async ({ body }) => {
      const schema = z.object({ 
        email: z.string().email() 
      });
      
      try {
        const parsed = schema.safeParse(body);
        if (!parsed.success) return { error: 'Invalid input', issues: parsed.error.issues };
        
        const { email } = parsed.data;
        
        // Check if user exists
        const user = await app.userService.getUserByEmail(email);
        if (!user) return { ok: true }; // Don't reveal if user exists
        
        // Generate reset token
        const token = randomUUID();
        const expiresAt = new Date(Date.now() + 60 * 60 * 1000); // 1 hour
        
        await db.passwordResetToken.create({ 
          data: { token, userId: user.id, expiresAt } 
        });
        
        // In real implementation, email the token. Here we return it for testability.
        return { ok: true, token };
      } catch (error: any) {
        return { error: error.message || 'Password reset request failed' };
      }
    },
  });

  // Password reset confirm
  app.route({
    method: 'POST',
    path: `${p}/auth/password/reset/confirm`,
    handler: async ({ body }) => {
      const schema = z.object({ 
        token: z.string().min(1), 
        newPassword: z.string().min(6) 
      });
      
      try {
        const parsed = schema.safeParse(body);
        if (!parsed.success) return { error: 'Invalid input', issues: parsed.error.issues };
        
        const { token, newPassword } = parsed.data;
        
        // Find reset token
        const row = await db.passwordResetToken.findUnique({ where: { token } });
        
        if (!row || row.expiresAt < new Date()) {
          return { error: 'Invalid or expired token' };
        }
        
        // Update password
        await app.userService.updateUser(row.userId, { password: newPassword }, {
          actorId: 'system'
        });
        
        // Delete used token
        await db.passwordResetToken.delete({ where: { token } });
        
        return { ok: true };
      } catch (error: any) {
        return { error: error.message || 'Password reset confirmation failed' };
      }
    },
  });
}

<|MERGE_RESOLUTION|>--- conflicted
+++ resolved
@@ -35,13 +35,9 @@
       logger.log('🔑 [REQUIRE_AUTH] Token extracted:', token.substring(0, 20) + '...');
       
       const jwt = getJwt(app);
-<<<<<<< HEAD
       const payload = await jwt.verify(token);
-=======
       const payload = await jwt.verify(token) as any;
       logger.log('🔑 [REQUIRE_AUTH] JWT payload:', payload);
-      
->>>>>>> 39cc27c2
       (req as any).user = { id: payload.sub };
       logger.log('🔑 [REQUIRE_AUTH] ✅ Set req.user to:', req.user);
       
