/**
 * User Permission Service
 * 
 * This service manages user permissions in the Lattice Core system. It handles
 * direct permission grants to users, permission revocation, and permission queries.
 * The service supports context-aware permissions, allowing permissions to be
 * scoped to specific contexts (e.g., organizations, teams) or applied globally.
 * 
 * Key Features:
 * - Direct permission grants to users
 * - Context-aware permission management
 * - Permission revocation and cleanup
 * - Effective permission calculation (direct + role-based)
 * - Bulk permission operations
 * 
 * Permission Scoping:
 * - Global: Permission applies to all contexts
 * - Type-wide: Permission applies to all contexts of a specific type
 * - Context-specific: Permission applies only to a specific context
 * 
 * Usage:
 * const permissionService = new UserPermissionService(db);
 * await permissionService.grantToUser({
 *   userId: 'user_123',
 *   permissionKey: 'users:read',
 *   contextId: 'org_456'
 * });
 */

import { BaseService, ServiceError, type ServiceContext } from './base-service';
import { IPermissionService } from './interfaces';
<<<<<<< HEAD
import type { Permission, UserPermission, Prisma } from '../db/db-client';
import { PermissionRegistry } from '../permissions/permission-registry';
=======
import type { PrismaClient, Prisma, Permission, UserPermission } from '../db/db-client';

>>>>>>> 45743428

/**
 * UserPermissionService Class
 * 
 * Implements the IPermissionService interface and provides all permission-related
 * operations for users. Extends BaseService to inherit common functionality like
 * validation and transaction management.
 */
export class UserPermissionService extends BaseService implements IPermissionService {
  private readonly permissionRegistry: PermissionRegistry;

<<<<<<< HEAD
  constructor(db: any, permissionRegistry: PermissionRegistry) {
=======
  constructor(db: PrismaClient) {
>>>>>>> 45743428
    super(db);
    this.permissionRegistry = permissionRegistry;
  }
  
  /**
   * Grants a permission directly to a user in a specific context
   * 
   * This method creates a direct permission grant for a user, which takes precedence
   * over role-based permissions. The permission can be scoped to a specific context,
   * a context type, or applied globally.
   * 
   * @param params.userId - The user's unique identifier
   * @param params.permissionKey - The permission key to grant (e.g., 'users:read')
   * @param params.contextId - Optional specific context ID for context-scoped permissions
   * @param params.contextType - Optional context type for type-wide permissions
   * @param params.context - Optional service context
   * @returns Promise resolving to the created UserPermission record
   * 
   * @throws ServiceError.notFound if user or context doesn't exist
   * @throws ServiceError.validationError if inputs are invalid
   * 
   * Example:
   * await permissionService.grantToUser({
   *   userId: 'user_123',
   *   permissionKey: 'users:write',
   *   contextId: 'org_456',
   *   context: { actorId: 'admin_789' }
   * });
   */
  async grantToUser(params: {
    userId: string;
    permissionKey: string;
    contextId?: string | null;
    contextType?: string | null;
    context?: ServiceContext;
  }): Promise<UserPermission> {
    const { userId, permissionKey, contextId, contextType, context: serviceContext } = params;

    // Validate required inputs
    this.validateString(userId, 'user id');
    this.validateString(permissionKey, 'permission key');

    return this.execute(
      async () => {
        // Verify the user exists before granting permissions
        await this.ensureUserExists(userId);

        // Verify the context exists if a specific context ID is provided
        if (contextId) {
          await this.ensureContextExists(contextId);
        }

        // Create or find the permission record
        // Uses upsert to handle cases where the permission might already exist
        const permission = await this.db.permission.upsert({
          where: { key: permissionKey },
          update: {}, // No updates needed if permission exists
          create: { key: permissionKey, label: permissionKey },
        });

        // Create the user-permission link with a unique ID
        // Format: userId-permissionId-contextId (or 'global' for global permissions)
        const id = `${userId}-${permission.id}-${contextId ?? 'global'}`;
        const userPermission = await this.db.userPermission.upsert({
          where: { id },
          update: {}, // No updates needed if link already exists
          create: {
            id,
            userId,
            permissionId: permission.id,
            contextId: contextId ?? null,
            contextType: contextId ? null : (contextType ?? null),
          },
        });

        return userPermission;
      },
      {
        action: 'permission.user.granted',
        success: true,
        targetUserId: userId,
        contextId,
        resourceType: 'permission',
        resourceId: permissionKey,
        metadata: { permissionKey, contextType },
      },
      serviceContext
    );
  }

  /**
   * Revokes a permission from a user
   * 
   * This method removes a direct permission grant from a user. It handles both
   * context-specific and type-wide permission revocations. If the permission
   * doesn't exist, the operation completes successfully (idempotent).
   * 
   * @param params.userId - The user's unique identifier
   * @param params.permissionKey - The permission key to revoke
   * @param params.contextId - Optional specific context ID for context-scoped permissions
   * @param params.contextType - Optional context type for type-wide permissions
   * @param params.context - Optional service context
   * @returns Promise that resolves when permission is revoked
   * 
   * @throws ServiceError.notFound if user doesn't exist
   * @throws ServiceError.validationError if inputs are invalid
   * 
   * Example:
   * await permissionService.revokeFromUser({
   *   userId: 'user_123',
   *   permissionKey: 'users:write',
   *   contextId: 'org_456'
   * });
   */
  async revokeFromUser(params: {
    userId: string;
    permissionKey: string;
    contextId?: string | null;
    contextType?: string | null;
    context?: ServiceContext;
  }): Promise<void> {
    const { userId, permissionKey, contextId, contextType, context: serviceContext } = params;

    // Validate required inputs
    this.validateString(userId, 'user id');
    this.validateString(permissionKey, 'permission key');

    return this.execute(
      async () => {
        // Verify the user exists before revoking permissions
        await this.ensureUserExists(userId);

        // Find the permission record
        const permission = await this.db.permission.findUnique({ where: { key: permissionKey } });
        if (!permission) {
          // Permission doesn't exist, so there's nothing to revoke
          // This is idempotent - no error is thrown
          return;
        }

        // Try to delete the exact permission first (context-specific)
        const id = `${userId}-${permission.id}-${contextId ?? 'global'}`;
        try {
          await this.db.userPermission.delete({ where: { id } });
        } catch {
          // If exact match not found, try type-wide form for context-type permissions
          if (!contextId && contextType) {
            await this.db.userPermission.deleteMany({
              where: {
                userId,
                permissionId: permission.id,
                contextId: null,
                contextType,
              },
            });
          }
        }
      },
      {
        action: 'permission.user.revoked',
        success: true,
        targetUserId: userId,
        contextId,
        resourceType: 'permission',
        resourceId: permissionKey,
        metadata: { permissionKey, contextType },
      },
      serviceContext
    );
  }

  /**
   * Gets all direct permissions granted to a user in a specific context
   * 
   * This method retrieves only the permissions that were directly granted to
   * the user (not inherited from roles). The permissions can be filtered by
   * context ID, context type, or global permissions.
   * 
   * @param params.userId - The user's unique identifier
   * @param params.contextId - Optional specific context ID for context-scoped permissions
   * @param params.contextType - Optional context type for type-wide permissions
   * @param params.context - Optional service context
   * @returns Promise resolving to array of Permission objects
   * 
   * @throws ServiceError.notFound if user doesn't exist
   * @throws ServiceError.validationError if inputs are invalid
   * 
   * Example:
   * const permissions = await permissionService.getUserPermissions({
   *   userId: 'user_123',
   *   contextId: 'org_456'
   * });
   */
  async getUserPermissions(params: {
    userId: string;
    contextId?: string | null;
    contextType?: string | null;
    context?: ServiceContext;
  }): Promise<Permission[]> {
    const { userId, contextId, contextType, context: serviceContext } = params;

    // Validate required inputs
    this.validateString(userId, 'user id');

    return this.execute(
      async () => {
        // Verify the user exists before querying permissions
        await this.ensureUserExists(userId);

        // Build the where clause based on the provided context parameters
        const where: Prisma.UserPermissionWhereInput = { userId };
        if (contextId) {
          // Context-specific permissions
          where.contextId = contextId;
        } else if (contextType) {
          // Type-wide permissions
          where.contextId = null;
          where.contextType = contextType;
        } else {
          // Global permissions only
          where.contextId = null;
          where.contextType = null;
        }

        // Query user permissions with included permission details
        const userPermissions: Prisma.UserPermissionGetPayload<{ include: { permission: true } }>[] =
          await this.db.userPermission.findMany({
            where,
            include: { permission: true },
          });

        // Extract and return just the permission objects
        return userPermissions.map((up) => up.permission);
      },
      {
        action: 'permission.user.list',
        success: true,
        targetUserId: userId,
        contextId,
        metadata: { contextType },
      },
      serviceContext
    );
  }

  /**
   * Gets all permissions assigned to a role in a specific context
   * 
   * This method retrieves permissions that are assigned to a specific role.
   * It's used internally for calculating effective permissions and can also
   * be used for role management operations.
   * 
   * @param params.roleId - The role's unique identifier
   * @param params.contextId - Optional specific context ID for context-scoped permissions
   * @param params.contextType - Optional context type for type-wide permissions
   * @param params.context - Optional service context
   * @returns Promise resolving to array of Permission objects
   * 
   * @throws ServiceError.notFound if role doesn't exist
   * @throws ServiceError.validationError if inputs are invalid
   * 
   * Example:
   * const permissions = await permissionService.getRolePermissions({
   *   roleId: 'role_123',
   *   contextId: 'org_456'
   * });
   */
  async getRolePermissions(params: {
    roleId: string;
    contextId?: string | null;
    contextType?: string | null;
    context?: ServiceContext;
  }): Promise<Permission[]> {
    const { roleId, contextId, contextType, context: serviceContext } = params;

    // Validate required inputs
    this.validateString(roleId, 'role id');

    return this.execute(
      async () => {
        // Verify the role exists before querying permissions
        const role = await this.db.role.findUnique({ where: { id: roleId } });
        if (!role) {
          throw ServiceError.notFound('Role', roleId);
        }

        // Build the where clause based on the provided context parameters
        const where: Prisma.RolePermissionWhereInput = { roleId };
        if (contextId) {
          // Context-specific permissions
          where.contextId = contextId;
        } else if (contextType) {
          // Type-wide permissions
          where.contextId = null;
          where.contextType = contextType;
        } else {
          // Global permissions only
          where.contextId = null;
          where.contextType = null;
        }

        // Query role permissions with included permission details
        const rolePermissions: Prisma.RolePermissionGetPayload<{ include: { permission: true } }>[] =
          await this.db.rolePermission.findMany({
            where,
            include: { permission: true },
          });

        // Extract and return just the permission objects
        return rolePermissions.map((rp) => rp.permission);
      },
      {
        action: 'permission.role.list',
        success: true,
        resourceType: 'role',
        resourceId: roleId,
        contextId,
        metadata: { contextType },
      },
      serviceContext
    );
  }

  /**
   * Gets all effective permissions for a user (direct + role-based)
   * 
   * This method calculates the complete set of permissions a user has by
   * combining direct permission grants with permissions inherited from
   * their assigned roles. It handles permission deduplication and
   * context-aware permission resolution.
   * 
   * @param params.userId - The user's unique identifier
   * @param params.contextId - Optional specific context ID for context-scoped permissions
   * @param params.contextType - Optional context type for type-wide permissions
   * @param params.context - Optional service context
   * @returns Promise resolving to array of unique Permission objects
   * 
   * @throws ServiceError.notFound if user doesn't exist
   * @throws ServiceError.validationError if inputs are invalid
   * 
   * Example:
   * const effectivePermissions = await permissionService.getUserEffectivePermissions({
   *   userId: 'user_123',
   *   contextId: 'org_456'
   * });
   */
  async getUserEffectivePermissions(params: {
    userId: string;
    contextId?: string | null;
    contextType?: string | null;
    context?: ServiceContext;
  }): Promise<Permission[]> {
    const { userId, contextId, contextType, context: serviceContext } = params;

    // Validate required inputs
    this.validateString(userId, 'user id');

    return this.execute(
      async () => {
        // Verify the user exists before calculating permissions
        await this.ensureUserExists(userId);

        // Get direct user permissions
        const userPermissions = await this.getUserPermissions({
          userId,
          contextId,
          contextType,
        });

        // Get permissions from user's roles
        // Query for user roles that are either global or match the specific context
        const userRoles = await this.db.userRole.findMany({
          where: {
            userId,
            OR: [
              { contextId: null }, // Global roles
              ...(contextId ? [{ contextId }] : []), // Context-specific roles
            ],
          },
          include: { role: true },
        });

        // Collect all permissions from user's roles
        let rolePermissions: Permission[] = [];
        const roleIds = userRoles.map((userRole) => userRole.roleId);

        if (roleIds.length > 0) {
          const where: Prisma.RolePermissionWhereInput = {
            roleId: { in: roleIds },
          };

          if (contextId) {
            where.contextId = contextId;
          } else if (contextType) {
            where.contextId = null;
            where.contextType = contextType;
          } else {
            where.contextId = null;
            where.contextType = null;
          }

          const rolePermissionRecords = await this.db.rolePermission.findMany({
            where,
            include: { permission: true },
          });

          rolePermissions = rolePermissionRecords.map((rp: any) => rp.permission);
        }

        // Combine and deduplicate permissions
        // Direct permissions take precedence over role-based permissions
        const allPermissions = [...userPermissions, ...rolePermissions];
        const uniquePermissions = new Map<string, Permission>();
        
        for (const permission of allPermissions) {
          uniquePermissions.set(permission.key, permission);
        }

        return Array.from(uniquePermissions.values());
      },
      {
        action: 'permission.user.effective',
        success: true,
        targetUserId: userId,
        contextId,
        metadata: { contextType },
      },
      serviceContext
    );
  }

  /**
   * Checks if a user has a specific permission
   * 
   * This method provides a convenient way to check if a user has a particular
   * permission by calculating their effective permissions and checking for
   * the presence of the specified permission key.
   * 
   * @param params.userId - The user's unique identifier
   * @param params.permissionKey - The permission key to check
   * @param params.contextId - Optional specific context ID for context-scoped permissions
   * @param params.contextType - Optional context type for type-wide permissions
   * @param params.context - Optional service context
   * @returns Promise resolving to boolean indicating if user has the permission
   * 
   * @throws ServiceError.notFound if user doesn't exist
   * @throws ServiceError.validationError if inputs are invalid
   * 
   * Example:
   * const hasPermission = await permissionService.checkUserPermission({
   *   userId: 'user_123',
   *   permissionKey: 'users:write',
   *   contextId: 'org_456'
   * });
   */
  async checkUserPermission(params: {
    userId: string;
    permissionKey: string;
    contextId?: string | null;
    contextType?: string | null;
    context?: ServiceContext;
  }): Promise<boolean> {
    const { userId, permissionKey, contextId, contextType, context: serviceContext } = params;

    // Validate required inputs
    this.validateString(userId, 'user id');
    this.validateString(permissionKey, 'permission key');

    return this.execute(
      async () => {
        // Get the user's effective permissions
        const permissions = await this.getUserEffectivePermissions({
          userId,
          contextId,
          contextType,
        });

        // Convert permissions to a Set of permission keys for wildcard matching
        const permissionKeys = new Set(permissions.map(p => p.key));

        // Use the shared permission registry for wildcard checks
        const hasPermission = this.permissionRegistry.isAllowed(permissionKey, permissionKeys);

        return hasPermission;
      },
      {
        action: 'permission.user.check',
        success: true,
        targetUserId: userId,
        contextId,
        resourceType: 'permission',
        resourceId: permissionKey,
        metadata: { permissionKey, contextType },
      },
      serviceContext
    );
  }

  private async ensureUserExists(userId: string, client: any = this.db): Promise<void> {
    const user = await client.user.findUnique({ where: { id: userId } });
    if (!user) {
      throw ServiceError.notFound('User', userId);
    }
  }

  private async ensureContextExists(contextId: string, client: any = this.db): Promise<void> {
    const context = await client.context.findUnique({ where: { id: contextId } });
    if (!context) {
      throw ServiceError.notFound('Context', contextId);
    }
  }

  /**
   * Grants multiple permissions to a user in a single operation
   * 
   * This method provides bulk permission granting functionality, which is
   * more efficient than granting permissions one by one. It uses a transaction
   * to ensure all permissions are granted atomically.
   * 
   * @param params.userId - The user's unique identifier
   * @param params.permissions - Array of permission objects to grant
   * @param params.context - Optional service context
   * @returns Promise resolving to array of created UserPermission records
   * 
   * @throws ServiceError.notFound if user or any context doesn't exist
   * @throws ServiceError.validationError if inputs are invalid
   * 
   * Example:
   * const results = await permissionService.bulkGrantToUser({
   *   userId: 'user_123',
   *   permissions: [
   *     { key: 'users:read', contextId: 'org_456' },
   *     { key: 'users:write', contextId: 'org_456' }
   *   ]
   * });
   */
  async bulkGrantToUser(params: {
    userId: string;
    permissions: Array<{
      permissionKey: string;
      contextId?: string | null;
      contextType?: string | null;
    }>;
    context?: ServiceContext;
  }): Promise<UserPermission[]> {
    const { userId, permissions, context: serviceContext } = params;

    // Validate required inputs
    this.validateString(userId, 'user id');
    if (!Array.isArray(permissions) || permissions.length === 0) {
      throw ServiceError.validationError('At least one permission must be provided');
    }

    return this.execute(
      async () => {
        // Verify the user exists before granting permissions
        await this.ensureUserExists(userId);

        const results: UserPermission[] = [];

        // Use transaction for bulk operations to ensure atomicity
        await this.withTransaction(async (tx) => {
          for (const perm of permissions) {
            // Validate each permission
            this.validateString(perm.permissionKey, 'permission key');

            // Verify context exists if provided
            if (perm.contextId) {
              await this.ensureContextExists(perm.contextId, tx);
            }

            // Create or find the permission
            const permission = await tx.permission.upsert({
              where: { key: perm.permissionKey },
              update: {},
              create: { key: perm.permissionKey, label: perm.permissionKey },
            });

            // Create the user-permission link
            const id = `${userId}-${permission.id}-${perm.contextId ?? 'global'}`;
            const userPermission = await tx.userPermission.upsert({
              where: { id },
              update: {},
              create: {
                id,
                userId,
                permissionId: permission.id,
                contextId: perm.contextId ?? null,
                contextType: perm.contextId ? null : (perm.contextType ?? null),
              },
            });

            results.push(userPermission);
          }
        });

        return results;
      },
      {
        action: 'permission.user.bulk.granted',
        success: true,
        targetUserId: userId,
        resourceType: 'permission',
        metadata: { 
          permissionCount: permissions.length,
          permissions: permissions.map(p => ({ key: p.permissionKey, contextId: p.contextId, contextType: p.contextType }))
        },
      },
      serviceContext
    );
  }
}

<|MERGE_RESOLUTION|>--- conflicted
+++ resolved
@@ -29,13 +29,8 @@
 
 import { BaseService, ServiceError, type ServiceContext } from './base-service';
 import { IPermissionService } from './interfaces';
-<<<<<<< HEAD
-import type { Permission, UserPermission, Prisma } from '../db/db-client';
+import type { PrismaClient, Prisma, Permission, UserPermission } from '../db/db-client';
 import { PermissionRegistry } from '../permissions/permission-registry';
-=======
-import type { PrismaClient, Prisma, Permission, UserPermission } from '../db/db-client';
-
->>>>>>> 45743428
 
 /**
  * UserPermissionService Class
@@ -47,11 +42,7 @@
 export class UserPermissionService extends BaseService implements IPermissionService {
   private readonly permissionRegistry: PermissionRegistry;
 
-<<<<<<< HEAD
-  constructor(db: any, permissionRegistry: PermissionRegistry) {
-=======
-  constructor(db: PrismaClient) {
->>>>>>> 45743428
+  constructor(db: PrismaClient, permissionRegistry: PermissionRegistry) {
     super(db);
     this.permissionRegistry = permissionRegistry;
   }
