/**
 * User Service for Lattice Core
 * 
 * This service manages user operations including:
 * - User creation and authentication
 * - User profile management
 * - Password management
 * - User listing and search
 * 
 * The service extends BaseService to inherit common functionality like
 * validation and transaction management.
 */

import { BaseService, ServiceError, type ServiceContext } from './base-service';
import { IUserService } from './interfaces';
import type { PrismaClient, Prisma, User } from '../db/db-client';
import { hash, compare } from 'bcryptjs';
import { randomUUID } from 'crypto';
type SafeUser = Omit<User, 'passwordHash'>;

const safeUserSelect = {
  id: true,
  email: true,
  createdAt: true,
  updatedAt: true,
} as const;

/**
 * UserService Class
 * 
 * Implements the IUserService interface and provides all user-related
 * operations. Extends BaseService to inherit common functionality.
 */
export class UserService extends BaseService implements IUserService {
<<<<<<< HEAD

  constructor(db: PrismaClient) {
=======
  constructor(db: any) {
>>>>>>> bdb2f8d4
    super(db);
  }
  
  /**
   * Creates a new user with the specified email and password
   * 
   * @param params.email - The user's email address
   * @param params.password - The user's password (will be hashed)
   * @param params.context - Optional service context
   * @returns Promise resolving to the created User
   * 
   * @throws ServiceError.validationError if email or password are invalid
   * @throws ServiceError.conflict if user with email already exists
   */
  async createUser(params: {
    email: string;
    password: string;
    context?: ServiceContext;
  }): Promise<User> {
    const { email, password, context: serviceContext } = params;

    // Validate inputs
    this.validateEmail(email);
    this.validateString(password, 'password');
    
    if (password.length < 8) {
      throw ServiceError.validationError('Password must be at least 8 characters long');
    }

    return this.execute(
      async () => {
        // Check if user with email already exists
        const existing = await this.db.user.findUnique({ where: { email } });
        if (existing) {
          throw ServiceError.conflict(`User with email '${email}' already exists`);
        }

        // Hash the password
        const hashedPassword = await hash(password, 12);

        // Create the user
        const user = await this.db.user.create({
          data: {
            id: randomUUID(),
            email,
            passwordHash: hashedPassword,
          },
        });

        return user;
      },
      {
        action: 'user.created',
        success: true,
        resourceType: 'user',
        resourceId: email,
        metadata: { email },
      },
      serviceContext
    );
  }

  /**
   * Retrieves a user by their unique ID
   * 
   * @param id - The user's unique identifier
   * @param context - Optional service context
   * @returns Promise resolving to User or null if not found
   */
  async getUserById(id: string, context?: ServiceContext): Promise<SafeUser | null> {
    this.validateString(id, 'user id');

    return this.execute(
      async () => {
        return this.db.user.findUnique({ where: { id }, select: safeUserSelect });
      },
      {
        action: 'user.read',
        success: true,
        resourceType: 'user',
        resourceId: id,
      },
      context
    );
  }

  /**
   * Retrieves a user by their email address
   * 
   * @param email - The user's email address
   * @param context - Optional service context
   * @returns Promise resolving to User or null if not found
   */
  async getUserByEmail(email: string, context?: ServiceContext): Promise<SafeUser | null> {
    this.validateEmail(email);

    return this.execute(
      async () => {
        return this.db.user.findUnique({ where: { email }, select: safeUserSelect });
      },
      {
        action: 'user.read',
        success: true,
        resourceType: 'user',
        resourceId: email,
      },
      context
    );
  }

  /**
   * Updates a user's profile information
   * 
   * @param id - The user's unique identifier
   * @param updates - Object containing fields to update
   * @param context - Optional service context
   * @returns Promise resolving to the updated User
   * 
   * @throws ServiceError.notFound if user doesn't exist
   * @throws ServiceError.validationError if updates are invalid
   * @throws ServiceError.conflict if email already exists
   */
  async updateUser(id: string, updates: {
    email?: string;
    password?: string;
  }, context?: ServiceContext): Promise<SafeUser> {
    this.validateString(id, 'user id');
    
    if (updates.email !== undefined) {
      this.validateEmail(updates.email);
    }
    if (updates.password !== undefined) {
      this.validateString(updates.password, 'password');
      if (updates.password.length < 8) {
        throw ServiceError.validationError('Password must be at least 8 characters long');
      }
    }

    return this.execute(
      async () => {
        // Check if user exists
        const existing = await this.db.user.findUnique({ where: { id } });
        if (!existing) {
          throw ServiceError.notFound('User', id);
        }

        // Check if email is being changed and if it already exists
        if (updates.email && updates.email !== existing.email) {
          const emailExists = await this.db.user.findUnique({ where: { email: updates.email } });
          if (emailExists) {
            throw ServiceError.conflict(`User with email '${updates.email}' already exists`);
          }
        }

        // Prepare update data
        const updateData: Prisma.UserUpdateInput = {};
        if (updates.email) updateData.email = updates.email;
        if (updates.password) {
          updateData.passwordHash = await hash(updates.password, 12);
        }

        // Update the user
        const user = await this.db.user.update({
          where: { id },
          data: updateData,
          select: safeUserSelect,
        });

        return user;
      },
      {
        action: 'user.updated',
        success: true,
        resourceType: 'user',
        resourceId: id,
        metadata: { updatedFields: Object.keys(updates) },
      },
      context
    );
  }

  /**
   * Permanently deletes a user and all associated data
   * 
   * @param id - The user's unique identifier
   * @param context - Optional service context
   * @returns Promise that resolves when deletion is complete
   * 
   * @throws ServiceError.notFound if user doesn't exist
   */
  async deleteUser(id: string, context?: ServiceContext): Promise<void> {
    this.validateString(id, 'user id');

    return this.execute(
      async () => {
        // Check if user exists
        const user = await this.db.user.findUnique({ where: { id } });
        if (!user) {
          throw ServiceError.notFound('User', id);
        }

        // Use transaction to ensure all related data is deleted
        await this.withTransaction(async (tx) => {
          // Delete user permissions
          await tx.userPermission.deleteMany({ where: { userId: id } });
          
          // Delete user roles
          await tx.userRole.deleteMany({ where: { userId: id } });
          
          // Delete user contexts
          await tx.userContext.deleteMany({ where: { userId: id } });
          
          // Delete revoked tokens
          await tx.revokedToken.deleteMany({ where: { userId: id } });
          
          // Delete password reset tokens
          await tx.passwordResetToken.deleteMany({ where: { userId: id } });
          
          // Finally delete the user
          await tx.user.delete({ where: { id } });
        });
      },
      {
        action: 'user.deleted',
        success: true,
        resourceType: 'user',
        resourceId: id,
        targetUserId: id,
      },
      context
    );
  }

  /**
   * Lists users with optional pagination
   * 
   * @param params.limit - Maximum number of users to return
   * @param params.offset - Number of users to skip (for pagination)
   * @param params.context - Optional service context
   * @returns Promise resolving to object containing users array and total count
   */
  async listUsers(params?: {
    limit?: number;
    offset?: number;
    context?: ServiceContext;
  }): Promise<{ users: SafeUser[]; total: number }> {
    const { limit = 100, offset = 0, context: serviceContext } = params || {};

    // Validate pagination parameters
    if (limit < 1 || limit > 1000) {
      throw ServiceError.validationError('Limit must be between 1 and 1000');
    }
    if (offset < 0) {
      throw ServiceError.validationError('Offset must be non-negative');
    }

    return this.execute(
      async () => {
        const [users, total] = await Promise.all([
          this.db.user.findMany({
            take: limit,
            skip: offset,
            orderBy: { createdAt: 'desc' },
            select: safeUserSelect,
          }),
          this.db.user.count(),
        ]);

        return { users, total };
      },
      {
        action: 'user.list',
        success: true,
        resourceType: 'user',
        metadata: { limit, offset },
      },
      serviceContext
    );
  }

  /**
   * Verifies a user's password
   * 
   * @param userId - The user's unique identifier
   * @param password - Password to verify
   * @returns Promise resolving to true if password is correct, false otherwise
   * 
   * @throws ServiceError.notFound if user doesn't exist
   */
  async verifyPassword(userId: string, password: string): Promise<boolean> {
    this.validateString(userId, 'user id');
    this.validateString(password, 'password');

    const user = await this.db.user.findUnique({ where: { id: userId } });
    if (!user) {
      throw ServiceError.notFound('User', userId);
    }

    return compare(password, user.passwordHash);
  }

  /**
   * Changes a user's password with old password verification
   * 
   * @param userId - The user's unique identifier
   * @param oldPassword - Current password for verification
   * @param newPassword - New password to set
   * @param context - Optional service context
   * @returns Promise that resolves when password is changed
   * 
   * @throws ServiceError.notFound if user doesn't exist
   * @throws ServiceError.unauthorized if old password is incorrect
   * @throws ServiceError.validationError if new password is invalid
   */
  async changePassword(userId: string, oldPassword: string, newPassword: string, context?: ServiceContext): Promise<void> {
    this.validateString(userId, 'user id');
    this.validateString(oldPassword, 'old password');
    this.validateString(newPassword, 'new password');
    
    if (newPassword.length < 8) {
      throw ServiceError.validationError('New password must be at least 8 characters long');
    }

    return this.execute(
      async () => {
        // Get user with password
        const user = await this.db.user.findUnique({ where: { id: userId } });
        if (!user) {
          throw ServiceError.notFound('User', userId);
        }

        // Verify old password
        const isOldPasswordValid = await compare(oldPassword, user.passwordHash);
        if (!isOldPasswordValid) {
          throw ServiceError.unauthorized('Current password is incorrect');
        }

        // Hash new password
        const hashedNewPassword = await hash(newPassword, 12);

        // Update password
        await this.db.user.update({
          where: { id: userId },
          data: { passwordHash: hashedNewPassword },
        });
      },
      {
        action: 'user.password_changed',
        success: true,
        resourceType: 'user',
        resourceId: userId,
        targetUserId: userId,
      },
      context
    );
  }

}<|MERGE_RESOLUTION|>--- conflicted
+++ resolved
@@ -32,12 +32,7 @@
  * operations. Extends BaseService to inherit common functionality.
  */
 export class UserService extends BaseService implements IUserService {
-<<<<<<< HEAD
-
   constructor(db: PrismaClient) {
-=======
-  constructor(db: any) {
->>>>>>> bdb2f8d4
     super(db);
   }
   
