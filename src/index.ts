import { createFastifyAdapter, type FastifyHttpAdapter } from './core/http/adapters/fastify-adapter';
import { createExpressAdapter, type ExpressHttpAdapter } from './core/http/adapters/express-adapter';
import { PermissionRegistry } from './core/permissions/permission-registry';
import { createAuthorize, type AuthorizeOptions } from './core/http/authorize';
import { fetchEffectivePermissions } from './core/permissions/effective-permissions';
import { createAuthRoutes, requireAuthMiddleware } from './core/http/api/auth';
import { registerUserRoutes } from './core/http/api/users';
import { registerPermissionRoutes } from './core/http/api/permissions';
import { registerContextRoutes } from './core/http/api/contexts';
import { registerRoleRoutes } from './core/http/api/roles';
import { defaultRoutePermissionPolicy, type RoutePermissionPolicy } from './core/policy/policy';
import { ServiceFactory, getServiceFactory, setServiceFactory } from './core/services';
import { db } from './core/db/db-client';

export type SupportedAdapter = 'fastify' | 'express';

export interface CoreConfig {
  db: { provider: 'postgres' | 'sqlite'; url?: string };
  adapter: SupportedAdapter;
  jwt: { accessTTL: string; refreshTTL: string; secret?: string };
  policy?: RoutePermissionPolicy;
}

export interface RouteDefinition<Body = unknown> {
  method: 'GET' | 'POST' | 'PUT' | 'PATCH' | 'DELETE';
  path: string;
  preHandler?: Array<unknown> | unknown;
  handler: (args: {
    user: { id: string } | null;
    context: { id: string } | null;
    body: Body;
    params: Record<string, string>;
    query: Record<string, string | string[]>;
    req: any;
  }) => Promise<unknown> | unknown;
}

export interface PluginPermission {
  key: string;
  label?: string;
  plugin?: string;
}

export interface LatticePlugin {
  name: string;
  permissions?: PluginPermission[];
  register?: (app: CoreSaaSApp) => void | Promise<void>;
}

export interface CheckAccessInput {
  userId: string;
  context?: { type: string; id: string | null } | null;
  permission: string;
  scope?: 'exact' | 'global' | 'type-wide';
  contextType?: string | null;
}

export interface HttpAdapter {
  addRoute: (route: RouteDefinition) => void;
  listen: (port: number, host?: string) => Promise<void>;
  getUnderlying: () => unknown;
}

export class CoreSaaSApp {
  public readonly permissionRegistry: PermissionRegistry;
  public readonly PermissionRegistry: PermissionRegistry;
  private readonly adapterKind: SupportedAdapter;
  private readonly httpAdapter: HttpAdapter;
  private readonly policy: RoutePermissionPolicy;
  private readonly serviceFactory: ServiceFactory;
  private readonly config: CoreConfig;

  constructor(config: CoreConfig) {
    this.config = config;
    this.permissionRegistry = new PermissionRegistry();
    this.PermissionRegistry = this.permissionRegistry;
    this.adapterKind = config.adapter;
    this.httpAdapter =
      config.adapter === 'fastify'
        ? createFastifyAdapter(this)
        : createExpressAdapter(this);
    this.policy = {
      users: { ...defaultRoutePermissionPolicy.users, ...(config.policy?.users ?? {}) },
      permissions: { ...defaultRoutePermissionPolicy.permissions, ...(config.policy?.permissions ?? {}) },
      contexts: { ...defaultRoutePermissionPolicy.contexts, ...(config.policy?.contexts ?? {}) },
    } as Required<RoutePermissionPolicy>;

    // Initialize service factory with configuration
    this.serviceFactory = new ServiceFactory({
      db
    });

    // Set global service factory for application-wide access
    setServiceFactory(this.serviceFactory);
  }

  /**
   * Get the JWT configuration
   */
  public get jwtConfig() {
    return this.config.jwt;
  }

  /**
   * Get the service factory instance
   */
  public get services(): ServiceFactory {
    return this.serviceFactory;
  }

  /**
   * Get the context service instance
   */
  public get contextService() {
    return this.serviceFactory.getContextService();
  }

  /**
   * Get the role service instance
   */
  public get roleService() {
    return this.serviceFactory.getRoleService();
  }

  /**
   * Get the user service instance
   */
  public get userService() {
    return this.serviceFactory.getUserService();
  }

  /**
   * Get the permission service instance
   */
  public get permissionService() {
    return this.serviceFactory.getPermissionService();
  }

  public get express(): ReturnType<ExpressHttpAdapter['getUnderlying']> | undefined {
    return this.adapterKind === 'express'
      ? (this.httpAdapter as ExpressHttpAdapter).getUnderlying()
      : undefined;
  }

  public get fastify(): ReturnType<FastifyHttpAdapter['getUnderlying']> | undefined {
    return this.adapterKind === 'fastify'
      ? (this.httpAdapter as FastifyHttpAdapter).getUnderlying()
      : undefined;
  }

  public route(def: RouteDefinition): void {
    this.httpAdapter.addRoute(def);
  }

  public authorize(requiredPermission: string, options?: AuthorizeOptions) {
    return createAuthorize(this, requiredPermission, options);
  }

  public requireAuth() {
    return requireAuthMiddleware(this);
  }

  public async checkAccess(input: CheckAccessInput): Promise<boolean> {
    const { userId, context, permission, scope, contextType } = input;

    let lookupContext: { type: string; id: string | null } | null = context ?? null;
    if (scope === 'global') {
      lookupContext = null;
    } else if (scope === 'type-wide') {
<<<<<<< HEAD
      lookupContext = contextType ? { type: contextType, id: null } : (context ?? null);
=======
      const type = contextType ?? context?.type;
      if (type) {
        lookupContext = { type, id: null };
      } else {
        lookupContext = null;
      }
>>>>>>> 7268a2ee
    }

    try {
      const effective = await fetchEffectivePermissions({ userId, context: lookupContext });
      return this.permissionRegistry.isAllowed(permission, effective);
    } catch (error) {
      console.error('Failed to fetch effective permissions:', error);
      return false;
    }
  }

  // Remove the in-memory grantUserPermission function - everything should be DB-driven
  // public grantUserPermission(userId: string, permission: string, contextId?: string): void { ... }

  public registerPlugin(plugin: LatticePlugin): void {
    if (plugin.permissions) {
      for (const p of plugin.permissions) {
        this.permissionRegistry.register({ key: p.key, label: p.label ?? p.key, plugin: plugin.name });
      }
    }
    if (plugin.register) {
      plugin.register(this);
    }
  }

  public async listen(port: number, host: string = '0.0.0.0'): Promise<void> {
    await this.permissionRegistry.initFromDatabase();
    await this.permissionRegistry.syncToDatabase();
    
    // Global request context middleware (only for adapters that support preHandler arrays at route-level)
    // Developers should add it before their own routes if using adapter directly.
    createAuthRoutes(this);
    registerUserRoutes(this, this.policy);
    registerPermissionRoutes(this, this.policy);
    registerContextRoutes(this, this.policy);
    registerRoleRoutes(this, this.policy);
    
    await this.httpAdapter.listen(port, host);
  }

  /**
   * Gracefully shutdown the application and all services
   */
  public async shutdown(): Promise<void> {
    await this.serviceFactory.shutdown();
  }
}

export function CoreSaaS(config: CoreConfig): CoreSaaSApp {
  return new CoreSaaSApp(config);
}

export type { PermissionRegistry };

<|MERGE_RESOLUTION|>--- conflicted
+++ resolved
@@ -167,16 +167,7 @@
     if (scope === 'global') {
       lookupContext = null;
     } else if (scope === 'type-wide') {
-<<<<<<< HEAD
       lookupContext = contextType ? { type: contextType, id: null } : (context ?? null);
-=======
-      const type = contextType ?? context?.type;
-      if (type) {
-        lookupContext = { type, id: null };
-      } else {
-        lookupContext = null;
-      }
->>>>>>> 7268a2ee
     }
 
     try {
